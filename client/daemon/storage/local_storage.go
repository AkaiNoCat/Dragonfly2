--- conflicted
+++ resolved
@@ -125,21 +125,14 @@
 			return n, ErrShortRead
 		}
 	}
-<<<<<<< HEAD
-	// when Md5 is empty, try to get md5 from reader
+	// when Md5 is empty, try to get md5 from reader, it's useful for back source
 	if req.PieceMetadata.Md5 == "" {
+		t.Warnf("piece md5 not found in metadata, read from reader")
 		if get, ok := req.Reader.(digestutils.DigestReader); ok {
 			req.PieceMetadata.Md5 = get.Digest()
-=======
-	// when Md5 is empty, try to get md5 from reader, it's useful for back source
-	if req.PieceMetaData.Md5 == "" {
-		t.Warnf("piece md5 not found in metadata, read from reader")
-		if get, ok := req.Reader.(digestutils.DigestReader); ok {
-			req.PieceMetaData.Md5 = get.Digest()
 			t.Infof("read md5 from reader, value: %s", req.PieceMetaData.Md5)
 		} else {
 			t.Warnf("reader is not a DigestReader")
->>>>>>> 5010ae10
 		}
 	}
 	t.Debugf("wrote %d bytes to file %s, piece %d, start %d, length: %d",
@@ -243,16 +236,12 @@
 	return io.LimitReader(file, req.Range.Length), file, nil
 }
 
-<<<<<<< HEAD
 func (t *localTaskStore) ReadAllPieces(ctx context.Context, req *PeerTaskMetadata) (io.ReadCloser, error) {
-=======
-func (t *localTaskStore) ReadAllPieces(ctx context.Context, req *PeerTaskMetaData) (io.ReadCloser, error) {
 	if t.invalid.Load() {
 		t.Errorf("invalid digest, refuse to read all pieces")
 		return nil, ErrInvalidDigest
 	}
 
->>>>>>> 5010ae10
 	t.touch()
 	file, err := os.Open(t.DataFilePath)
 	if err != nil {
