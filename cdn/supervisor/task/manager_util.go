--- conflicted
+++ resolved
@@ -20,7 +20,6 @@
 	"time"
 
 	"github.com/pkg/errors"
-	"go.opentelemetry.io/otel/trace"
 
 	"d7y.io/dragonfly/v2/cdn/cdnutil"
 	"d7y.io/dragonfly/v2/cdn/types"
@@ -28,10 +27,6 @@
 	"d7y.io/dragonfly/v2/pkg/source"
 	"d7y.io/dragonfly/v2/pkg/synclock"
 	"d7y.io/dragonfly/v2/pkg/util/stringutils"
-<<<<<<< HEAD
-	"github.com/pkg/errors"
-=======
->>>>>>> 5010ae10
 )
 
 // addOrUpdateTask add a new task or update exist task
@@ -70,7 +65,6 @@
 	// get sourceContentLength with req.Header
 	contentLengthRequest, err := source.NewRequestWithHeader(registerTask.RawURL, registerTask.Header)
 	if err != nil {
-<<<<<<< HEAD
 		return errors.Wrap(err, "create content length request")
 	}
 	// add range info
@@ -82,14 +76,6 @@
 		registerTask.Log().Errorf("get url (%s) content length failed: %v", registerTask.RawURL, err)
 		if source.IsResourceNotReachableError(err) {
 			tm.taskURLUnreachableStore.Store(registerTask, time.Now())
-=======
-		task.Log().Errorf("failed to get url (%s) content length: %v", task.URL, err)
-		if cdnerrors.IsURLNotReachable(err) {
-			if err := tm.taskURLUnReachableStore.Add(taskID, time.Now()); err != nil {
-				task.Log().Errorf("failed to add url (%s) to unreachable store: %v", task.URL, err)
-			}
-			return nil, err
->>>>>>> 5010ae10
 		}
 		return err
 	}
@@ -107,16 +93,7 @@
 		pieceSize := cdnutil.ComputePieceSize(registerTask.SourceFileLength)
 		task.PieceSize = pieceSize
 	}
-<<<<<<< HEAD
 	return nil
-=======
-	if err := tm.taskStore.Add(task.TaskID, task); err != nil {
-		return nil, err
-	}
-
-	logger.Debugf("success add task: %+v into taskStore", task)
-	return task, nil
->>>>>>> 5010ae10
 }
 
 // updateTask update task
