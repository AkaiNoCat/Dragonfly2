/*
 *     Copyright 2020 The Dragonfly Authors
 *
 * Licensed under the Apache License, Version 2.0 (the "License");
 * you may not use this file except in compliance with the License.
 * You may obtain a copy of the License at
 *
 *      http://www.apache.org/licenses/LICENSE-2.0
 *
 * Unless required by applicable law or agreed to in writing, software
 * distributed under the License is distributed on an "AS IS" BASIS,
 * WITHOUT WARRANTIES OR CONDITIONS OF ANY KIND, either express or implied.
 * See the License for the specific language governing permissions and
 * limitations under the License.
 */

package cdn

import (
	"bytes"
	"context"
	"crypto/md5"
	"encoding/json"
	"io"
	"sync"

	"github.com/pkg/errors"
	"go.opentelemetry.io/otel/trace"
	"golang.org/x/sync/errgroup"

	"d7y.io/dragonfly/v2/cdn/config"
	"d7y.io/dragonfly/v2/cdn/supervisor/cdn/storage"
	"d7y.io/dragonfly/v2/cdn/supervisor/task"
	"d7y.io/dragonfly/v2/pkg/ratelimiter/limitreader"
	"d7y.io/dragonfly/v2/pkg/rpc/base"
	"d7y.io/dragonfly/v2/pkg/util/digestutils"
	"d7y.io/dragonfly/v2/pkg/util/rangeutils"
)

type piece struct {
	taskID       string
	pieceNum     int32
	pieceSize    int32
	pieceContent *bytes.Buffer
}

type downloadMetadata struct {
	backSourceLength     int64 // back to source download file length
	realCdnFileLength    int64 // the actual length of the stored file
	realSourceFileLength int64 // actually read the length of the source
	totalPieceCount      int32 // total number of pieces
	pieceMd5Sign         string
	sourceRealDigest     string
}

type cacheWriter struct {
	cdnReporter     *reporter
	cacheStore      storage.Manager
	metadataManager *metadataManager
}

func newCacheWriter(cdnReporter *reporter, metadataManager *metadataManager, cacheStore storage.Manager) *cacheWriter {
	return &cacheWriter{
		cdnReporter:     cdnReporter,
		cacheStore:      cacheStore,
		metadataManager: metadataManager,
	}
}

// startWriter writes the stream data from the reader to the underlying storage.
func (cw *cacheWriter) startWriter(ctx context.Context, reader *limitreader.LimitReader, seedTask *task.SeedTask, breakPoint int64) (*downloadMetadata,
	error) {
	var writeSpan trace.Span
	ctx, writeSpan = tracer.Start(ctx, config.SpanWriteData)
	defer writeSpan.End()
	// currentSourceFileLength is used to calculate the source file Length dynamically
	currentSourceFileLength := breakPoint
	routineCount := calculateRoutineCount(seedTask.SourceFileLength-currentSourceFileLength, seedTask.PieceSize)
	writeSpan.SetAttributes(config.AttributeWriteGoroutineCount.Int(routineCount))
	// start writer pool
	backSourceLength, totalPieceCount, err := cw.doWrite(ctx, reader, seedTask, routineCount, breakPoint)
	if err != nil {
		return &downloadMetadata{backSourceLength: backSourceLength}, errors.Wrap(err, "do write data action")
	}
	storageInfo, err := cw.cacheStore.StatDownloadFile(seedTask.ID)
	if err != nil {
		return &downloadMetadata{backSourceLength: backSourceLength}, errors.Wrap(err, "stat cdn download file")
	}
	storageInfoBytes, _ := json.Marshal(storageInfo)
	writeSpan.SetAttributes(config.AttributeDownloadFileInfo.String(string(storageInfoBytes)))
	// TODO Try getting it from the ProgressManager first
	pieceMd5Sign, _, err := cw.metadataManager.getPieceMd5Sign(seedTask.ID)
	if err != nil {
		return &downloadMetadata{backSourceLength: backSourceLength}, errors.Wrap(err, "get piece md5 sign")
	}
	return &downloadMetadata{
		backSourceLength:     backSourceLength,
		realCdnFileLength:    storageInfo.Size,
		realSourceFileLength: currentSourceFileLength + backSourceLength,
		totalPieceCount:      totalPieceCount,
		pieceMd5Sign:         pieceMd5Sign,
		sourceRealDigest:     reader.Digest(),
	}, nil
}

// doWrite do actual write data to storage
func (cw *cacheWriter) doWrite(ctx context.Context, reader io.Reader, seedTask *task.SeedTask, routineCount int, breakPoint int64) (n int64, totalPiece int32,
	err error) {
	// the pieceNum currently have been processed
	curPieceNum := int32(breakPoint / int64(seedTask.PieceSize))
	var bufPool = &sync.Pool{
		New: func() interface{} {
			return new(bytes.Buffer)
		},
	}
	var backSourceLength int64
	buf := make([]byte, 256*1024)
	jobCh := make(chan *piece)
	var g, writeCtx = errgroup.WithContext(ctx)
	cw.writerPool(writeCtx, g, routineCount, jobCh, bufPool)
loop:
	for {
		select {
		case <-writeCtx.Done():
			break loop
		default:
			var bb = bufPool.Get().(*bytes.Buffer)
			bb.Reset()
			limitReader := io.LimitReader(reader, int64(seedTask.PieceSize))
			n, err = io.CopyBuffer(bb, limitReader, buf)
			if err != nil {
				close(jobCh)
				return backSourceLength, 0, errors.Errorf("read taskID %s pieceNum %d piece from source failed: %v", seedTask.ID, curPieceNum, err)
			}
			if n == 0 {
				break loop
			}
			backSourceLength += n

			jobCh <- &piece{
				taskID:       seedTask.ID,
				pieceNum:     curPieceNum,
				pieceSize:    seedTask.PieceSize,
				pieceContent: bb,
			}
			curPieceNum++
			if n < int64(seedTask.PieceSize) {
				break loop
			}
		}
	}
	close(jobCh)
	if err := g.Wait(); err != nil {
		return backSourceLength, 0, errors.Wrapf(err, "write pool")
	}
	return backSourceLength, curPieceNum, nil
}

func (cw *cacheWriter) writerPool(ctx context.Context, g *errgroup.Group, routineCount int, pieceCh chan *piece, bufPool *sync.Pool) {
	for i := 0; i < routineCount; i++ {
		g.Go(func() error {
			for p := range pieceCh {
<<<<<<< HEAD
				select {
				case <-ctx.Done():
					return ctx.Err()
				default:
					// TODO Subsequent compression and other features are implemented through waitToWriteContent and pieceStyle
					waitToWriteContent := p.pieceContent
					originPieceLen := waitToWriteContent.Len() // the length of the original data that has not been processed
					pieceLen := originPieceLen                 // the real length written to the storage driver after processed
					pieceStyle := base.PieceStyle_PLAIN
					pieceMd5 := md5.New()
					err := cw.cacheStore.WriteDownloadFile(
						p.taskID, int64(p.pieceNum)*int64(p.pieceSize), int64(waitToWriteContent.Len()),
						io.TeeReader(io.LimitReader(p.pieceContent, int64(waitToWriteContent.Len())), pieceMd5))
					if err != nil {
						return errors.Errorf("write taskID %s pieceNum %d to download file failed: %v", p.taskID, p.pieceNum, err)
					}
					// Recycle Buffer
					bufPool.Put(waitToWriteContent)
					start := int64(p.pieceNum) * int64(p.pieceSize)
					end := start + int64(pieceLen) - 1
					pieceRecord := &storage.PieceMetaRecord{
						PieceNum: p.pieceNum,
						PieceLen: int32(pieceLen),
						Md5:      digestutils.ToHashString(pieceMd5),
						Range: &rangeutils.Range{
							StartIndex: start,
							EndIndex:   end,
						},
						OriginRange: &rangeutils.Range{
							StartIndex: start,
							EndIndex:   end,
						},
						PieceStyle: pieceStyle,
					}
					// write piece meta to storage
					if err = cw.metadataManager.appendPieceMetadata(p.taskID, pieceRecord); err != nil {
						return errors.Errorf("write piece meta to piece meta file failed: %v", err)
					}
					// report piece info
=======
				// TODO Subsequent compression and other features are implemented through waitToWriteContent and pieceStyle
				waitToWriteContent := p.pieceContent
				originPieceLen := waitToWriteContent.Len() // the length of the original data that has not been processed
				pieceLen := originPieceLen                 // the real length written to the storage medium after processing
				pieceStyle := types.PlainUnspecified
				pieceMd5 := md5.New()
				err := cw.cacheDataManager.writeDownloadFile(
					p.taskID, int64(p.pieceNum)*int64(p.pieceSize), int64(waitToWriteContent.Len()),
					io.TeeReader(io.LimitReader(p.pieceContent, int64(waitToWriteContent.Len())), pieceMd5))
				// Recycle Buffer
				bufPool.Put(waitToWriteContent)
				if err != nil {
					logger.Errorf("write taskID %s pieceNum %d file: %v", p.taskID, p.pieceNum, err)
					continue
				}
				start := uint64(p.pieceNum) * uint64(p.pieceSize)
				end := start + uint64(pieceLen) - 1
				pieceRecord := &storage.PieceMetaRecord{
					PieceNum: uint32(p.pieceNum),
					PieceLen: uint32(pieceLen),
					Md5:      digestutils.ToHashString(pieceMd5),
					Range: &rangeutils.Range{
						StartIndex: start,
						EndIndex:   end,
					},
					OriginRange: &rangeutils.Range{
						StartIndex: start,
						EndIndex:   end,
					},
					PieceStyle: pieceStyle,
				}
				// write piece meta to storage
				if err = cw.cacheDataManager.appendPieceMetaData(p.taskID, pieceRecord); err != nil {
					logger.Errorf("write piece meta file: %v", err)
					continue
				}

				if cw.cdnReporter != nil {
>>>>>>> b1222009
					if err = cw.cdnReporter.reportPieceMetaRecord(ctx, p.taskID, pieceRecord, DownloaderReport); err != nil {
						// NOTE: should we do this job again?
						return errors.Errorf("report piece status, pieceNum %d pieceMetaRecord %s: %v", p.pieceNum, pieceRecord, err)
					}
				}
			}
			return nil
		})
	}
}

/*
	helper functions
*/

// calculateRoutineCount max goroutine count is CDNWriterRoutineLimit
func calculateRoutineCount(remainingFileLength int64, pieceSize int32) int {
	routineSize := config.CDNWriterRoutineLimit
	if remainingFileLength < 0 || pieceSize <= 0 {
		return routineSize
	}

	if remainingFileLength == 0 {
		return 1
	}

	tmpSize := (int)((remainingFileLength + int64(pieceSize-1)) / int64(pieceSize))
	if tmpSize == 0 {
		tmpSize = 1
	}
	if tmpSize < routineSize {
		routineSize = tmpSize
	}
	return routineSize
}<|MERGE_RESOLUTION|>--- conflicted
+++ resolved
@@ -39,8 +39,8 @@
 
 type piece struct {
 	taskID       string
-	pieceNum     int32
-	pieceSize    int32
+	pieceNum     uint32
+	pieceSize    uint32
 	pieceContent *bytes.Buffer
 }
 
@@ -139,8 +139,8 @@
 
 			jobCh <- &piece{
 				taskID:       seedTask.ID,
-				pieceNum:     curPieceNum,
-				pieceSize:    seedTask.PieceSize,
+				pieceNum:     uint32(curPieceNum),
+				pieceSize:    uint32(seedTask.PieceSize),
 				pieceContent: bb,
 			}
 			curPieceNum++
@@ -160,7 +160,6 @@
 	for i := 0; i < routineCount; i++ {
 		g.Go(func() error {
 			for p := range pieceCh {
-<<<<<<< HEAD
 				select {
 				case <-ctx.Done():
 					return ctx.Err()
@@ -179,11 +178,11 @@
 					}
 					// Recycle Buffer
 					bufPool.Put(waitToWriteContent)
-					start := int64(p.pieceNum) * int64(p.pieceSize)
-					end := start + int64(pieceLen) - 1
+					start := uint64(p.pieceNum) * uint64(p.pieceSize)
+					end := start + uint64(pieceLen) - 1
 					pieceRecord := &storage.PieceMetaRecord{
 						PieceNum: p.pieceNum,
-						PieceLen: int32(pieceLen),
+						PieceLen: uint32(pieceLen),
 						Md5:      digestutils.ToHashString(pieceMd5),
 						Range: &rangeutils.Range{
 							StartIndex: start,
@@ -200,46 +199,6 @@
 						return errors.Errorf("write piece meta to piece meta file failed: %v", err)
 					}
 					// report piece info
-=======
-				// TODO Subsequent compression and other features are implemented through waitToWriteContent and pieceStyle
-				waitToWriteContent := p.pieceContent
-				originPieceLen := waitToWriteContent.Len() // the length of the original data that has not been processed
-				pieceLen := originPieceLen                 // the real length written to the storage medium after processing
-				pieceStyle := types.PlainUnspecified
-				pieceMd5 := md5.New()
-				err := cw.cacheDataManager.writeDownloadFile(
-					p.taskID, int64(p.pieceNum)*int64(p.pieceSize), int64(waitToWriteContent.Len()),
-					io.TeeReader(io.LimitReader(p.pieceContent, int64(waitToWriteContent.Len())), pieceMd5))
-				// Recycle Buffer
-				bufPool.Put(waitToWriteContent)
-				if err != nil {
-					logger.Errorf("write taskID %s pieceNum %d file: %v", p.taskID, p.pieceNum, err)
-					continue
-				}
-				start := uint64(p.pieceNum) * uint64(p.pieceSize)
-				end := start + uint64(pieceLen) - 1
-				pieceRecord := &storage.PieceMetaRecord{
-					PieceNum: uint32(p.pieceNum),
-					PieceLen: uint32(pieceLen),
-					Md5:      digestutils.ToHashString(pieceMd5),
-					Range: &rangeutils.Range{
-						StartIndex: start,
-						EndIndex:   end,
-					},
-					OriginRange: &rangeutils.Range{
-						StartIndex: start,
-						EndIndex:   end,
-					},
-					PieceStyle: pieceStyle,
-				}
-				// write piece meta to storage
-				if err = cw.cacheDataManager.appendPieceMetaData(p.taskID, pieceRecord); err != nil {
-					logger.Errorf("write piece meta file: %v", err)
-					continue
-				}
-
-				if cw.cdnReporter != nil {
->>>>>>> b1222009
 					if err = cw.cdnReporter.reportPieceMetaRecord(ctx, p.taskID, pieceRecord, DownloaderReport); err != nil {
 						// NOTE: should we do this job again?
 						return errors.Errorf("report piece status, pieceNum %d pieceMetaRecord %s: %v", p.pieceNum, pieceRecord, err)
