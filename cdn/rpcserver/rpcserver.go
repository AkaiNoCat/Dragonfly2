/*
 *     Copyright 2020 The Dragonfly Authors
 *
 * Licensed under the Apache License, Version 2.0 (the "License");
 * you may not use this file except in compliance with the License.
 * You may obtain a copy of the License at
 *
 *      http://www.apache.org/licenses/LICENSE-2.0
 *
 * Unless required by applicable law or agreed to in writing, software
 * distributed under the License is distributed on an "AS IS" BASIS,
 * WITHOUT WARRANTIES OR CONDITIONS OF ANY KIND, either express or implied.
 * See the License for the specific language governing permissions and
 * limitations under the License.
 */

package rpcserver

import (
	"context"
	"fmt"

	"go.opentelemetry.io/otel"
	"go.opentelemetry.io/otel/trace"
	"google.golang.org/grpc"

	"d7y.io/dragonfly/v2/cdn/config"
	"d7y.io/dragonfly/v2/cdn/supervisor"
	"d7y.io/dragonfly/v2/cdn/supervisor/task"
	"d7y.io/dragonfly/v2/internal/dferrors"
	logger "d7y.io/dragonfly/v2/internal/dflog"
	"d7y.io/dragonfly/v2/internal/idgen"
	"d7y.io/dragonfly/v2/pkg/rpc/base"
	"d7y.io/dragonfly/v2/pkg/rpc/cdnsystem"
	cdnserver "d7y.io/dragonfly/v2/pkg/rpc/cdnsystem/server"
<<<<<<< HEAD
	"d7y.io/dragonfly/v2/pkg/source"
	"d7y.io/dragonfly/v2/pkg/util/hostutils"
	"d7y.io/dragonfly/v2/pkg/util/net/urlutils"
	"d7y.io/dragonfly/v2/pkg/util/rangeutils"
=======
	"d7y.io/dragonfly/v2/pkg/util/hostutils"
>>>>>>> b1222009
	"d7y.io/dragonfly/v2/pkg/util/stringutils"
)

var tracer = otel.Tracer("cdn-server")

type server struct {
	rpcServer *grpc.Server
	cfg       *config.Config
	service   supervisor.CDNService
}

// New returns a new Manager Object.
func New(cfg *config.Config, cdnService supervisor.CDNService, opts ...grpc.ServerOption) (*grpc.Server, error) {
	svr := &server{
		service: cdnService,
		cfg:     cfg,
	}
<<<<<<< HEAD
	svr.rpcServer = cdnserver.New(svr, opts...)
	return svr.rpcServer, nil
}

// checkSeedRequestParams check the params of SeedRequest.
func checkSeedRequestParams(req *cdnsystem.SeedRequest) error {
	if stringutils.IsBlank(req.TaskId) {
		return errors.New("taskID is empty")
	}
	if !urlutils.IsValidURL(req.Url) {
		return errors.Errorf("resource url: %s is invalid", req.Url)
	}
	if req.UrlMeta != nil && stringutils.IsBlank(req.UrlMeta.Range) {
		// todo check range is valid and source support range
		_, err := rangeutils.GetRange(req.UrlMeta.Range)
		if err != nil {
			return errors.Errorf("request range: %s is valid", req.UrlMeta.Range)
		}
=======

	svr.Server = cdnserver.New(svr, opts...)
	return svr.Server, nil
}

func constructRegisterRequest(req *cdnsystem.SeedRequest) *types.TaskRegisterRequest {
	meta := req.UrlMeta
	header := make(map[string]string)
	if meta != nil {
		if !stringutils.IsBlank(meta.Digest) {
			header["digest"] = meta.Digest
		}
		if !stringutils.IsBlank(meta.Range) {
			header["range"] = meta.Range
		}
		for k, v := range meta.Header {
			header[k] = v
		}
	}
	return &types.TaskRegisterRequest{
		Header: header,
		URL:    req.Url,
		Digest: header["digest"],
		TaskID: req.TaskId,
		Filter: strings.Split(req.UrlMeta.Filter, "&"),
>>>>>>> b1222009
	}
}

func (css *server) ObtainSeeds(ctx context.Context, req *cdnsystem.SeedRequest, psc chan<- *cdnsystem.PieceSeed) (err error) {
	var span trace.Span
	ctx, span = tracer.Start(ctx, config.SpanObtainSeeds, trace.WithSpanKind(trace.SpanKindServer))
	defer span.End()
	span.SetAttributes(config.AttributeObtainSeedsRequest.String(req.String()))
	span.SetAttributes(config.AttributeTaskID.String(req.TaskId))
	logger.Infof("obtain seeds request: %+v", req)
	defer func() {
		if r := recover(); r != nil {
			err = dferrors.Newf(base.Code_UnknownError, "obtain task(%s) seeds encounter an panic: %v", req.TaskId, r)
			span.RecordError(err)
			logger.WithTaskID(req.TaskId).Errorf("%v", err)
		}
		logger.Infof("seeds task %s result success: %t", req.TaskId, err == nil)
	}()
<<<<<<< HEAD
	if err := checkSeedRequestParams(req); err != nil {
		err = dferrors.Newf(base.Code_BadRequest, "bad seed request for task(%s): %v", req.TaskId, err)
		span.RecordError(err)
		return err
	}
	// register seed task
	pieceChan, err := css.service.RegisterSeedTask(ctx, task.NewSeedTask(req.TaskId, req.Url, req.UrlMeta))
=======
	registerRequest := constructRegisterRequest(req)
	// register task
	pieceChan, err := css.taskMgr.Register(ctx, registerRequest)
>>>>>>> b1222009
	if err != nil {
		if supervisor.IsResourcesLacked(err) {
			err = dferrors.Newf(base.Code_ResourceLacked, "resources lacked for task(%s): %v", req.TaskId, err)
			span.RecordError(err)
			return err
		}
		err = dferrors.Newf(base.Code_CDNTaskRegistryFail, "failed to register seed task(%s): %v", req.TaskId, err)
		span.RecordError(err)
		return err
	}
	peerID := idgen.CDNPeerID(css.cfg.AdvertiseIP)
	hostID := idgen.CDNHostID(hostutils.FQDNHostname, int32(css.cfg.ListenPort))
	for piece := range pieceChan {
		psc <- &cdnsystem.PieceSeed{
			PeerId:   peerID,
			HostUuid: hostID,
			PieceInfo: &base.PieceInfo{
<<<<<<< HEAD
				PieceNum:    piece.PieceNum,
				RangeStart:  uint64(piece.PieceRange.StartIndex),
=======
				PieceNum:    int32(piece.PieceNum),
				RangeStart:  piece.PieceRange.StartIndex,
>>>>>>> b1222009
				RangeSize:   piece.PieceLen,
				PieceMd5:    piece.PieceMd5,
				PieceOffset: uint64(piece.OriginRange.StartIndex),
				PieceStyle:  piece.PieceStyle,
			},
			Done:            false,
			ContentLength:   source.UnKnownSourceFileLen,
			TotalPieceCount: task.UnknownTotalPieceCount,
		}
	}
	seedTask, err := css.service.GetSeedTask(req.TaskId)
	if err != nil {
		err = dferrors.Newf(base.Code_CDNError, "failed to get task(%s): %v", req.TaskId, err)
		if task.IsTaskNotFound(err) {
			err = dferrors.Newf(base.Code_CDNTaskNotFound, "failed to get task(%s): %v", req.TaskId, err)
			span.RecordError(err)
			return err
		}
		err = dferrors.Newf(base.Code_CDNError, "failed to get task(%s): %v", req.TaskId, err)
		span.RecordError(err)
		return err
	}
	if !seedTask.IsSuccess() {
		err = dferrors.Newf(base.Code_CDNTaskDownloadFail, "task(%s) status error , status: %s", req.TaskId, seedTask.CdnStatus)
		span.RecordError(err)
		return err
	}
	psc <- &cdnsystem.PieceSeed{
		PeerId:          peerID,
		HostUuid:        hostID,
		Done:            true,
		ContentLength:   seedTask.SourceFileLength,
		TotalPieceCount: seedTask.TotalPieceCount,
	}
	return nil
}

func (css *server) GetPieceTasks(ctx context.Context, req *base.PieceTaskRequest) (piecePacket *base.PiecePacket, err error) {
	var span trace.Span
	_, span = tracer.Start(ctx, config.SpanGetPieceTasks, trace.WithSpanKind(trace.SpanKindServer))
	defer span.End()
	span.SetAttributes(config.AttributeGetPieceTasksRequest.String(req.String()))
	span.SetAttributes(config.AttributeTaskID.String(req.TaskId))
	logger.Infof("get piece tasks: %+v", req)
	defer func() {
		if r := recover(); r != nil {
			err = dferrors.Newf(base.Code_UnknownError, "get task(%s) piece tasks encounter an panic: %v", req.TaskId, r)
			span.RecordError(err)
			logger.WithTaskID(req.TaskId).Errorf("get piece tasks failed: %v", err)
		}
		logger.WithTaskID(req.TaskId).Infof("get piece tasks result success: %t", err == nil)
	}()
<<<<<<< HEAD
	if err := checkPieceTasksRequestParams(req); err != nil {
		err = dferrors.Newf(base.Code_BadRequest, "failed to validate seed request for task(%s): %v", req.TaskId, err)
		span.RecordError(err)
		return nil, err
	}
	seedTask, err := css.service.GetSeedTask(req.TaskId)
=======
	logger.Infof("get piece tasks: %+v", req)
	task, err := css.taskMgr.Get(req.TaskId)
>>>>>>> b1222009
	if err != nil {
		if task.IsTaskNotFound(err) {
			err = dferrors.Newf(base.Code_CDNTaskNotFound, "failed to get task(%s): %v", req.TaskId, err)
			span.RecordError(err)
			return nil, err
		}
		err = dferrors.Newf(base.Code_CDNError, "failed to get task(%s): %v", req.TaskId, err)
		span.RecordError(err)
		return nil, err
	}
	if seedTask.IsError() {
		err = dferrors.Newf(base.Code_CDNTaskDownloadFail, "task(%s) status is FAIL, cdnStatus: %s", seedTask.ID, seedTask.CdnStatus)
		span.RecordError(err)
		return nil, err
	}
	pieces, err := css.service.GetSeedPieces(req.TaskId)
	if err != nil {
		err = dferrors.Newf(base.Code_CDNError, "failed to get pieces of task(%s) from cdn: %v", seedTask.ID, err)
		span.RecordError(err)
		return nil, err
	}
	pieceInfos := make([]*base.PieceInfo, 0)
	var count uint32 = 0
	for _, piece := range pieces {
		if piece.PieceNum >= req.StartNum && (count < req.Limit || req.Limit <= 0) {
			p := &base.PieceInfo{
<<<<<<< HEAD
				PieceNum:    piece.PieceNum,
				RangeStart:  uint64(piece.PieceRange.StartIndex),
=======
				PieceNum:    int32(piece.PieceNum),
				RangeStart:  piece.PieceRange.StartIndex,
>>>>>>> b1222009
				RangeSize:   piece.PieceLen,
				PieceMd5:    piece.PieceMd5,
				PieceOffset: uint64(piece.OriginRange.StartIndex),
				PieceStyle:  piece.PieceStyle,
			}
			pieceInfos = append(pieceInfos, p)
			count++
		}
	}
	pp := &base.PiecePacket{
		TaskId:        req.TaskId,
		DstPid:        req.DstPid,
		DstAddr:       fmt.Sprintf("%s:%d", css.cfg.AdvertiseIP, css.cfg.DownloadPort),
		PieceInfos:    pieceInfos,
		TotalPiece:    seedTask.TotalPieceCount,
		ContentLength: seedTask.SourceFileLength,
		PieceMd5Sign:  seedTask.PieceMd5Sign,
	}
	span.SetAttributes(config.AttributePiecePacketResult.String(pp.String()))
	return pp, nil
<<<<<<< HEAD
}

func checkPieceTasksRequestParams(req *base.PieceTaskRequest) error {
	if stringutils.IsBlank(req.TaskId) {
		return errors.New("taskID is empty")
	}
	if stringutils.IsBlank(req.SrcPid) {
		return errors.New("src peerID is empty")
	}
	if req.StartNum < 0 {
		return errors.Errorf("invalid starNum %d", req.StartNum)
	}
	if req.Limit < 0 {
		return errors.Errorf("invalid limit %d", req.Limit)
	}
	return nil
=======
>>>>>>> b1222009
}<|MERGE_RESOLUTION|>--- conflicted
+++ resolved
@@ -33,15 +33,8 @@
 	"d7y.io/dragonfly/v2/pkg/rpc/base"
 	"d7y.io/dragonfly/v2/pkg/rpc/cdnsystem"
 	cdnserver "d7y.io/dragonfly/v2/pkg/rpc/cdnsystem/server"
-<<<<<<< HEAD
 	"d7y.io/dragonfly/v2/pkg/source"
 	"d7y.io/dragonfly/v2/pkg/util/hostutils"
-	"d7y.io/dragonfly/v2/pkg/util/net/urlutils"
-	"d7y.io/dragonfly/v2/pkg/util/rangeutils"
-=======
-	"d7y.io/dragonfly/v2/pkg/util/hostutils"
->>>>>>> b1222009
-	"d7y.io/dragonfly/v2/pkg/util/stringutils"
 )
 
 var tracer = otel.Tracer("cdn-server")
@@ -58,53 +51,9 @@
 		service: cdnService,
 		cfg:     cfg,
 	}
-<<<<<<< HEAD
+
 	svr.rpcServer = cdnserver.New(svr, opts...)
 	return svr.rpcServer, nil
-}
-
-// checkSeedRequestParams check the params of SeedRequest.
-func checkSeedRequestParams(req *cdnsystem.SeedRequest) error {
-	if stringutils.IsBlank(req.TaskId) {
-		return errors.New("taskID is empty")
-	}
-	if !urlutils.IsValidURL(req.Url) {
-		return errors.Errorf("resource url: %s is invalid", req.Url)
-	}
-	if req.UrlMeta != nil && stringutils.IsBlank(req.UrlMeta.Range) {
-		// todo check range is valid and source support range
-		_, err := rangeutils.GetRange(req.UrlMeta.Range)
-		if err != nil {
-			return errors.Errorf("request range: %s is valid", req.UrlMeta.Range)
-		}
-=======
-
-	svr.Server = cdnserver.New(svr, opts...)
-	return svr.Server, nil
-}
-
-func constructRegisterRequest(req *cdnsystem.SeedRequest) *types.TaskRegisterRequest {
-	meta := req.UrlMeta
-	header := make(map[string]string)
-	if meta != nil {
-		if !stringutils.IsBlank(meta.Digest) {
-			header["digest"] = meta.Digest
-		}
-		if !stringutils.IsBlank(meta.Range) {
-			header["range"] = meta.Range
-		}
-		for k, v := range meta.Header {
-			header[k] = v
-		}
-	}
-	return &types.TaskRegisterRequest{
-		Header: header,
-		URL:    req.Url,
-		Digest: header["digest"],
-		TaskID: req.TaskId,
-		Filter: strings.Split(req.UrlMeta.Filter, "&"),
->>>>>>> b1222009
-	}
 }
 
 func (css *server) ObtainSeeds(ctx context.Context, req *cdnsystem.SeedRequest, psc chan<- *cdnsystem.PieceSeed) (err error) {
@@ -122,19 +71,8 @@
 		}
 		logger.Infof("seeds task %s result success: %t", req.TaskId, err == nil)
 	}()
-<<<<<<< HEAD
-	if err := checkSeedRequestParams(req); err != nil {
-		err = dferrors.Newf(base.Code_BadRequest, "bad seed request for task(%s): %v", req.TaskId, err)
-		span.RecordError(err)
-		return err
-	}
 	// register seed task
 	pieceChan, err := css.service.RegisterSeedTask(ctx, task.NewSeedTask(req.TaskId, req.Url, req.UrlMeta))
-=======
-	registerRequest := constructRegisterRequest(req)
-	// register task
-	pieceChan, err := css.taskMgr.Register(ctx, registerRequest)
->>>>>>> b1222009
 	if err != nil {
 		if supervisor.IsResourcesLacked(err) {
 			err = dferrors.Newf(base.Code_ResourceLacked, "resources lacked for task(%s): %v", req.TaskId, err)
@@ -152,16 +90,11 @@
 			PeerId:   peerID,
 			HostUuid: hostID,
 			PieceInfo: &base.PieceInfo{
-<<<<<<< HEAD
-				PieceNum:    piece.PieceNum,
-				RangeStart:  uint64(piece.PieceRange.StartIndex),
-=======
 				PieceNum:    int32(piece.PieceNum),
 				RangeStart:  piece.PieceRange.StartIndex,
->>>>>>> b1222009
 				RangeSize:   piece.PieceLen,
 				PieceMd5:    piece.PieceMd5,
-				PieceOffset: uint64(piece.OriginRange.StartIndex),
+				PieceOffset: piece.OriginRange.StartIndex,
 				PieceStyle:  piece.PieceStyle,
 			},
 			Done:            false,
@@ -211,17 +144,8 @@
 		}
 		logger.WithTaskID(req.TaskId).Infof("get piece tasks result success: %t", err == nil)
 	}()
-<<<<<<< HEAD
-	if err := checkPieceTasksRequestParams(req); err != nil {
-		err = dferrors.Newf(base.Code_BadRequest, "failed to validate seed request for task(%s): %v", req.TaskId, err)
-		span.RecordError(err)
-		return nil, err
-	}
+	logger.Infof("get piece tasks: %+v", req)
 	seedTask, err := css.service.GetSeedTask(req.TaskId)
-=======
-	logger.Infof("get piece tasks: %+v", req)
-	task, err := css.taskMgr.Get(req.TaskId)
->>>>>>> b1222009
 	if err != nil {
 		if task.IsTaskNotFound(err) {
 			err = dferrors.Newf(base.Code_CDNTaskNotFound, "failed to get task(%s): %v", req.TaskId, err)
@@ -248,16 +172,11 @@
 	for _, piece := range pieces {
 		if piece.PieceNum >= req.StartNum && (count < req.Limit || req.Limit <= 0) {
 			p := &base.PieceInfo{
-<<<<<<< HEAD
-				PieceNum:    piece.PieceNum,
-				RangeStart:  uint64(piece.PieceRange.StartIndex),
-=======
 				PieceNum:    int32(piece.PieceNum),
 				RangeStart:  piece.PieceRange.StartIndex,
->>>>>>> b1222009
 				RangeSize:   piece.PieceLen,
 				PieceMd5:    piece.PieceMd5,
-				PieceOffset: uint64(piece.OriginRange.StartIndex),
+				PieceOffset: piece.OriginRange.StartIndex,
 				PieceStyle:  piece.PieceStyle,
 			}
 			pieceInfos = append(pieceInfos, p)
@@ -275,23 +194,4 @@
 	}
 	span.SetAttributes(config.AttributePiecePacketResult.String(pp.String()))
 	return pp, nil
-<<<<<<< HEAD
-}
-
-func checkPieceTasksRequestParams(req *base.PieceTaskRequest) error {
-	if stringutils.IsBlank(req.TaskId) {
-		return errors.New("taskID is empty")
-	}
-	if stringutils.IsBlank(req.SrcPid) {
-		return errors.New("src peerID is empty")
-	}
-	if req.StartNum < 0 {
-		return errors.Errorf("invalid starNum %d", req.StartNum)
-	}
-	if req.Limit < 0 {
-		return errors.Errorf("invalid limit %d", req.Limit)
-	}
-	return nil
-=======
->>>>>>> b1222009
 }